package com.mesosphere.sdk.scheduler.uninstall;

import com.google.common.annotations.VisibleForTesting;
import com.google.protobuf.TextFormat;
import com.mesosphere.sdk.api.PlansResource;
import com.mesosphere.sdk.dcos.SecretsClient;
import com.mesosphere.sdk.offer.*;
import com.mesosphere.sdk.scheduler.*;
import com.mesosphere.sdk.scheduler.plan.*;
<<<<<<< HEAD
=======
import com.mesosphere.sdk.scheduler.plan.strategy.ParallelStrategy;
import com.mesosphere.sdk.scheduler.plan.strategy.SerialStrategy;
import com.mesosphere.sdk.scheduler.recovery.DefaultTaskFailureListener;
import com.mesosphere.sdk.scheduler.recovery.FailureUtils;
>>>>>>> 1ccfafb8
import com.mesosphere.sdk.specification.ServiceSpec;
import com.mesosphere.sdk.state.ConfigStore;
import com.mesosphere.sdk.state.StateStore;

import org.apache.mesos.Protos;
import org.apache.mesos.SchedulerDriver;
import org.slf4j.Logger;
import org.slf4j.LoggerFactory;

import java.util.*;
import java.util.stream.Collectors;

/**
 * This scheduler uninstalls the framework and releases all of its resources.
 */
public class UninstallScheduler extends AbstractScheduler {

    private static final Logger LOGGER = LoggerFactory.getLogger(UninstallScheduler.class);

    private final UninstallPlanBuilder uninstallPlanBuilder;
    private final PlanManager uninstallPlanManager;
    private final SchedulerApiServer schedulerApiServer;

    // Initialized when registration completes (and when we have the SchedulerDriver):
    private OfferAccepter offerAccepter;

    /**
     * Creates a new UninstallScheduler based on the provided API port and initialization timeout,
     * and a {@link StateStore}. The UninstallScheduler builds an uninstall {@link Plan} with two {@link Phase}s:
     * a resource phase where all reserved resources get released back to Mesos, and a deregister phase where
     * the framework deregisters itself and cleans up its state in Zookeeper.
     */
    public UninstallScheduler(
            String serviceName,
            StateStore stateStore,
            ConfigStore<ServiceSpec> configStore,
            SchedulerFlags schedulerFlags,
            Optional<SecretsClient> secretsClient) {
        super(stateStore);
        this.uninstallPlanBuilder =
                new UninstallPlanBuilder(serviceName, stateStore, configStore, schedulerFlags, secretsClient);
        this.uninstallPlanManager = new DefaultPlanManager(uninstallPlanBuilder.getPlan());
        LOGGER.info("Initializing plans resource...");
        this.schedulerApiServer = new SchedulerApiServer(
                schedulerFlags.getApiServerPort(),
                Collections.singletonList(new PlansResource(Collections.singletonList(uninstallPlanManager))),
                schedulerFlags.getApiServerInitTimeout());
        new Thread(schedulerApiServer).start();
    }

    public UninstallScheduler(
            String serviceName,
            StateStore stateStore,
            ConfigStore<ServiceSpec> configStore,
            SchedulerFlags schedulerFlags) {
<<<<<<< HEAD
        this(serviceName, stateStore, configStore, schedulerFlags, Optional.empty());
=======
        this(serviceName, port, apiServerInitTimeout, stateStore, configStore, schedulerFlags, Optional.empty());
    }

    private Plan getPlan() {
        // If there is no framework ID, wipe ZK and return a COMPLETE plan
        if (!stateStore.fetchFrameworkId().isPresent()) {
            LOGGER.info("There is no framework ID so clear service in StateStore and return a COMPLETE plan");
            stateStore.clearAllData();
            return new DefaultPlan(Constants.DEPLOY_PLAN_NAME, Collections.emptyList());
        }

        List<Phase> phases = new ArrayList<>();

        // First, we kill all the tasks, so that we may release their reserved resources.
        List<Step> taskKillSteps = stateStore.fetchTasks().stream()
                .map(Protos.TaskInfo::getTaskId)
                .map(taskID -> new TaskKillStep(taskID))
                .collect(Collectors.toList());
        Phase taskKillPhase = new DefaultPhase(TASK_KILL_PHASE, taskKillSteps, new ParallelStrategy<>(),
                Collections.emptyList());
        phases.add(taskKillPhase);

        // Given this scenario:
        // - Task 1: resource A, resource B
        // - Task 2: resource A, resource C
        // Create one UninstallStep per unique Resource, including Executor resources.
        // We filter to unique Resource Id's, because Executor level resources are tracked
        // on multiple Tasks. So in this scenario we should have 3 uninstall steps around resources A, B, and C.

        // Filter the tasks to those that have actually created resources.
        // If a task has failed its initial launch, it will have a status of TASK_ERROR
        // and its TaskInfo will labeled as permanently failed.
        List<Protos.TaskID> tasksInErrorState = stateStore.fetchStatuses()
                .stream()
                .filter(taskStatus -> taskStatus.getState() == Protos.TaskState.TASK_ERROR)
                .map(Protos.TaskStatus::getTaskId)
                .collect(Collectors.toList());

        List<Protos.TaskInfo> tasksNotFailedAndErrored = stateStore.fetchTasks()
                .stream()
                .filter(taskInfo -> !(FailureUtils.isPermanentlyFailed(taskInfo)
                        && tasksInErrorState.contains(taskInfo.getTaskId())))
                .collect(Collectors.toList());

        List<Protos.Resource> allResources = ResourceUtils.getAllResources(tasksNotFailedAndErrored);
        List<Step> resourceSteps = ResourceUtils.getResourceIds(allResources).stream()
                .map(resourceId -> new ResourceCleanupStep(resourceId, resourceId.startsWith(TOMBSTONE_MARKER) ?
                        Status.COMPLETE : Status.PENDING))
                .collect(Collectors.toList());

        Phase resourcePhase = new DefaultPhase(RESOURCE_PHASE, resourceSteps, new ParallelStrategy<>(),
                Collections.emptyList());
        phases.add(resourcePhase);

        if (secretsClient.isPresent()) {
            Step tlsCleanupStep = new TLSCleanupStep(
                    Status.PENDING,
                    secretsClient.get(),
                    SecretNameGenerator.getNamespaceFromEnvironment(serviceName, schedulerFlags));
            List<Step> tlsCleanupSteps = Collections.singletonList(tlsCleanupStep);
            Phase tlsCleanupPhase = new DefaultPhase(TLS_CLEANUP_PHASE, tlsCleanupSteps, new SerialStrategy<>(),
                    Collections.emptyList());
            phases.add(tlsCleanupPhase);
        }

        // We don't have access to the SchedulerDriver yet, so that gets set later
        Step deregisterStep = new DeregisterStep(stateStore);
        List<Step> deregisterSteps = Collections.singletonList(deregisterStep);
        Phase deregisterPhase = new DefaultPhase(DEREGISTER_PHASE, deregisterSteps, new SerialStrategy<>(),
                Collections.emptyList());
        phases.add(deregisterPhase);

        return new DefaultPlan(Constants.DEPLOY_PLAN_NAME, phases);
>>>>>>> 1ccfafb8
    }

    @Override
    protected void initialize(SchedulerDriver driver) throws InterruptedException {
        LOGGER.info("Initializing...");
        // NOTE: We wait until this point to perform any work using configStore/stateStore.
        // We specifically avoid writing any data to ZK before registered() has been called.
        initializeGlobals(driver);
        LOGGER.info("Proceeding with uninstall plan...");
        uninstallPlanManager.getPlan().proceed();
        LOGGER.info("Done initializing.");
    }

    private void initializeGlobals(SchedulerDriver driver) {
        LOGGER.info("Initializing globals...");
        // Now that our SchedulerDriver has been passed in by Mesos, we can give it to the DeregisterStep in the Plan.
        uninstallPlanBuilder.registered(driver);
        offerAccepter = new OfferAccepter(Collections.singletonList(
                new UninstallRecorder(stateStore, uninstallPlanBuilder.getResourceSteps())));
    }

    public boolean apiServerReady() {
        return schedulerApiServer.ready();
    }

    @Override
    protected void processOfferSet(List<Protos.Offer> offers) {
        List<Protos.Offer> localOffers = new ArrayList<>(offers);
        // Get candidate steps to be scheduled
        Collection<? extends Step> candidateSteps = uninstallPlanManager.getCandidates(Collections.emptyList());
        if (!candidateSteps.isEmpty()) {
            LOGGER.info("Attempting to process these candidates from uninstall plan: {}",
                    candidateSteps.stream().map(Element::getName).collect(Collectors.toList()));
            candidateSteps.forEach(Step::start);
        }

        // Destroy/Unreserve any reserved resource or volume that is offered
        final List<Protos.OfferID> offersWithReservedResources = new ArrayList<>();

        offersWithReservedResources.addAll(
                new ResourceCleanerScheduler(new UninstallResourceCleaner(), offerAccepter)
                        .resourceOffers(driver, localOffers));

        // Decline remaining offers.
        List<Protos.Offer> unusedOffers = OfferUtils.filterOutAcceptedOffers(localOffers, offersWithReservedResources);
        OfferUtils.declineOffers(driver, unusedOffers);
    }

    @Override
    protected Collection<PlanManager> getPlanManagers() {
        return Arrays.asList(uninstallPlanManager);
    }

    @Override
    public void statusUpdate(SchedulerDriver driver, Protos.TaskStatus status) {
        LOGGER.info("Received status update for taskId={} state={} message={} protobuf={}",
                status.getTaskId().getValue(),
                status.getState().toString(),
                status.getMessage(),
                TextFormat.shortDebugString(status));

        eventBus.post(status);

        try {
            stateStore.storeStatus(status);
            reconciler.update(status);
        } catch (Exception e) {
            LOGGER.warn(String.format("Failed to handle TaskStatus received from Mesos. "
                    + "This may be expected if Mesos sent stale status information: %s",
                    TextFormat.shortDebugString(status)), e);
        }
    }

    @VisibleForTesting
    Plan getPlan() {
        return uninstallPlanManager.getPlan();
    }
}<|MERGE_RESOLUTION|>--- conflicted
+++ resolved
@@ -7,13 +7,6 @@
 import com.mesosphere.sdk.offer.*;
 import com.mesosphere.sdk.scheduler.*;
 import com.mesosphere.sdk.scheduler.plan.*;
-<<<<<<< HEAD
-=======
-import com.mesosphere.sdk.scheduler.plan.strategy.ParallelStrategy;
-import com.mesosphere.sdk.scheduler.plan.strategy.SerialStrategy;
-import com.mesosphere.sdk.scheduler.recovery.DefaultTaskFailureListener;
-import com.mesosphere.sdk.scheduler.recovery.FailureUtils;
->>>>>>> 1ccfafb8
 import com.mesosphere.sdk.specification.ServiceSpec;
 import com.mesosphere.sdk.state.ConfigStore;
 import com.mesosphere.sdk.state.StateStore;
@@ -69,83 +62,7 @@
             StateStore stateStore,
             ConfigStore<ServiceSpec> configStore,
             SchedulerFlags schedulerFlags) {
-<<<<<<< HEAD
         this(serviceName, stateStore, configStore, schedulerFlags, Optional.empty());
-=======
-        this(serviceName, port, apiServerInitTimeout, stateStore, configStore, schedulerFlags, Optional.empty());
-    }
-
-    private Plan getPlan() {
-        // If there is no framework ID, wipe ZK and return a COMPLETE plan
-        if (!stateStore.fetchFrameworkId().isPresent()) {
-            LOGGER.info("There is no framework ID so clear service in StateStore and return a COMPLETE plan");
-            stateStore.clearAllData();
-            return new DefaultPlan(Constants.DEPLOY_PLAN_NAME, Collections.emptyList());
-        }
-
-        List<Phase> phases = new ArrayList<>();
-
-        // First, we kill all the tasks, so that we may release their reserved resources.
-        List<Step> taskKillSteps = stateStore.fetchTasks().stream()
-                .map(Protos.TaskInfo::getTaskId)
-                .map(taskID -> new TaskKillStep(taskID))
-                .collect(Collectors.toList());
-        Phase taskKillPhase = new DefaultPhase(TASK_KILL_PHASE, taskKillSteps, new ParallelStrategy<>(),
-                Collections.emptyList());
-        phases.add(taskKillPhase);
-
-        // Given this scenario:
-        // - Task 1: resource A, resource B
-        // - Task 2: resource A, resource C
-        // Create one UninstallStep per unique Resource, including Executor resources.
-        // We filter to unique Resource Id's, because Executor level resources are tracked
-        // on multiple Tasks. So in this scenario we should have 3 uninstall steps around resources A, B, and C.
-
-        // Filter the tasks to those that have actually created resources.
-        // If a task has failed its initial launch, it will have a status of TASK_ERROR
-        // and its TaskInfo will labeled as permanently failed.
-        List<Protos.TaskID> tasksInErrorState = stateStore.fetchStatuses()
-                .stream()
-                .filter(taskStatus -> taskStatus.getState() == Protos.TaskState.TASK_ERROR)
-                .map(Protos.TaskStatus::getTaskId)
-                .collect(Collectors.toList());
-
-        List<Protos.TaskInfo> tasksNotFailedAndErrored = stateStore.fetchTasks()
-                .stream()
-                .filter(taskInfo -> !(FailureUtils.isPermanentlyFailed(taskInfo)
-                        && tasksInErrorState.contains(taskInfo.getTaskId())))
-                .collect(Collectors.toList());
-
-        List<Protos.Resource> allResources = ResourceUtils.getAllResources(tasksNotFailedAndErrored);
-        List<Step> resourceSteps = ResourceUtils.getResourceIds(allResources).stream()
-                .map(resourceId -> new ResourceCleanupStep(resourceId, resourceId.startsWith(TOMBSTONE_MARKER) ?
-                        Status.COMPLETE : Status.PENDING))
-                .collect(Collectors.toList());
-
-        Phase resourcePhase = new DefaultPhase(RESOURCE_PHASE, resourceSteps, new ParallelStrategy<>(),
-                Collections.emptyList());
-        phases.add(resourcePhase);
-
-        if (secretsClient.isPresent()) {
-            Step tlsCleanupStep = new TLSCleanupStep(
-                    Status.PENDING,
-                    secretsClient.get(),
-                    SecretNameGenerator.getNamespaceFromEnvironment(serviceName, schedulerFlags));
-            List<Step> tlsCleanupSteps = Collections.singletonList(tlsCleanupStep);
-            Phase tlsCleanupPhase = new DefaultPhase(TLS_CLEANUP_PHASE, tlsCleanupSteps, new SerialStrategy<>(),
-                    Collections.emptyList());
-            phases.add(tlsCleanupPhase);
-        }
-
-        // We don't have access to the SchedulerDriver yet, so that gets set later
-        Step deregisterStep = new DeregisterStep(stateStore);
-        List<Step> deregisterSteps = Collections.singletonList(deregisterStep);
-        Phase deregisterPhase = new DefaultPhase(DEREGISTER_PHASE, deregisterSteps, new SerialStrategy<>(),
-                Collections.emptyList());
-        phases.add(deregisterPhase);
-
-        return new DefaultPlan(Constants.DEPLOY_PLAN_NAME, phases);
->>>>>>> 1ccfafb8
     }
 
     @Override
