--- conflicted
+++ resolved
@@ -126,11 +126,7 @@
         PodInstanceRequirement podInstanceRequirement = getPodInstanceRequirement(portSpec);
         PodInfoBuilder podInfoBuilder = getPodInfoBuilder(podInstanceRequirement);
         PortEvaluationStage portEvaluationStage = new PortEvaluationStage(
-<<<<<<< HEAD
-                portSpec, TestConstants.TASK_NAME, Optional.empty(), portSpec.getPortName(), true);
-=======
-                portSpec, TestConstants.TASK_NAME, Optional.empty());
->>>>>>> 212473db
+                portSpec, TestConstants.TASK_NAME, Optional.empty(), true);
         EvaluationOutcome outcome = portEvaluationStage.evaluate(
                 new MesosResourcePool(offer, Optional.of(Constants.ANY_ROLE)), podInfoBuilder);
         Assert.assertTrue(outcome.isPassing());
@@ -170,11 +166,7 @@
         PodInstanceRequirement podInstanceRequirement = getPodInstanceRequirement(portSpec);
         PodInfoBuilder podInfoBuilder = getPodInfoBuilder(podInstanceRequirement);
         PortEvaluationStage portEvaluationStage = new PortEvaluationStage(
-<<<<<<< HEAD
-                portSpec, TestConstants.TASK_NAME, Optional.empty(), portSpec.getPortName(), true);
-=======
-                portSpec, TestConstants.TASK_NAME, Optional.empty());
->>>>>>> 212473db
+                portSpec, TestConstants.TASK_NAME, Optional.empty(), true);
         EvaluationOutcome outcome = portEvaluationStage.evaluate(
                 new MesosResourcePool(offer, Optional.of(Constants.ANY_ROLE)), podInfoBuilder);
         Assert.assertTrue(outcome.isPassing());
@@ -229,20 +221,12 @@
                 podInfoBuilder.getAssignedOverlayPorts().size() == 1);
         MesosResourcePool mesosResourcePool = new MesosResourcePool(offer, Optional.of(Constants.ANY_ROLE));
         PortEvaluationStage portEvaluationStage_ = new PortEvaluationStage(
-<<<<<<< HEAD
-                portSpec, TestConstants.TASK_NAME, Optional.empty(), portSpec.getPortName(), true);
-=======
-                portSpec, TestConstants.TASK_NAME, Optional.empty());
->>>>>>> 212473db
+                portSpec, TestConstants.TASK_NAME, Optional.empty(), true);
         EvaluationOutcome outcome0 = portEvaluationStage_.evaluate(mesosResourcePool, podInfoBuilder);
         Assert.assertTrue(outcome0.isPassing());
         Assert.assertEquals(0, outcome0.getOfferRecommendations().size());
         PortEvaluationStage portEvaluationStage = new PortEvaluationStage(
-<<<<<<< HEAD
-                dynamPortSpec, TestConstants.TASK_NAME, Optional.empty(), dynamPortSpec.getPortName(), true);
-=======
-                dynamPortSpec, TestConstants.TASK_NAME, Optional.empty());
->>>>>>> 212473db
+                dynamPortSpec, TestConstants.TASK_NAME, Optional.empty(), true);
         EvaluationOutcome outcome1 = portEvaluationStage.evaluate(
                 new MesosResourcePool(offer, Optional.of(Constants.ANY_ROLE)), podInfoBuilder);
         Assert.assertTrue(outcome1.isPassing());
@@ -289,13 +273,8 @@
         PortEvaluationStage portEvaluationStage = new PortEvaluationStage(
                 portSpec,
                 TestConstants.TASK_NAME,
-<<<<<<< HEAD
                 Optional.empty(),
-                portSpec.getPortName(),
-                true);
-=======
-                Optional.empty());
->>>>>>> 212473db
+                true);
         EvaluationOutcome outcome = portEvaluationStage.evaluate(
                 new MesosResourcePool(offer, Optional.of(Constants.ANY_ROLE)),
                 podInfoBuilder);
@@ -326,13 +305,8 @@
         PortEvaluationStage portEvaluationStage = new PortEvaluationStage(
                 getPortSpec(podInstance),
                 TestConstants.TASK_NAME,
-<<<<<<< HEAD
                 Optional.empty(),
-                getPortSpec(podInstance).getPortName(),
-                true);
-=======
-                Optional.empty());
->>>>>>> 212473db
+                true);
 
         EvaluationOutcome outcome = portEvaluationStage.evaluate(
                 new MesosResourcePool(offer, Optional.of(Constants.ANY_ROLE)),
@@ -377,13 +351,8 @@
         PortEvaluationStage portEvaluationStage = new PortEvaluationStage(
                 getPortSpec(podInstance),
                 TestConstants.TASK_NAME,
-<<<<<<< HEAD
                 Optional.empty(),
-                getPortSpec(podInstance).getPortName(),
-                true);
-=======
-                Optional.empty());
->>>>>>> 212473db
+                true);
         EvaluationOutcome outcome = portEvaluationStage.evaluate(
                 new MesosResourcePool(offer, Optional.of(Constants.ANY_ROLE)), podInfoBuilder);
         Assert.assertTrue(outcome.isPassing());
@@ -409,13 +378,8 @@
         PortEvaluationStage portEvaluationStage = new PortEvaluationStage(
                 getPortSpec(podInstance),
                 TestConstants.TASK_NAME,
-<<<<<<< HEAD
                 Optional.empty(),
-                getPortSpec(podInstance).getPortName(),
-                true);
-=======
-                Optional.empty());
->>>>>>> 212473db
+                true);
         EvaluationOutcome outcome = portEvaluationStage.evaluate(
                 new MesosResourcePool(offer, Optional.of(Constants.ANY_ROLE)), podInfoBuilder);
         Assert.assertTrue(outcome.isPassing());
@@ -444,13 +408,8 @@
         PortEvaluationStage portEvaluationStage = new PortEvaluationStage(
                 getPortSpec(podInstance),
                 TestConstants.TASK_NAME,
-<<<<<<< HEAD
                 Optional.empty(),
-                getPortSpec(podInstance).getPortName(),
-                true);
-=======
-                Optional.empty());
->>>>>>> 212473db
+                true);
 
         EvaluationOutcome outcome = portEvaluationStage.evaluate(
                 new MesosResourcePool(offer, Optional.of(Constants.ANY_ROLE)),
